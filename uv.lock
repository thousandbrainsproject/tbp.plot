--- conflicted
+++ resolved
@@ -849,10 +849,7 @@
 dependencies = [
     { name = "matplotlib" },
     { name = "pandas" },
-<<<<<<< HEAD
     { name = "pypubsub" },
-=======
->>>>>>> c445980f
     { name = "seaborn" },
     { name = "torch" },
     { name = "trimesh" },
@@ -873,10 +870,7 @@
 requires-dist = [
     { name = "matplotlib" },
     { name = "pandas" },
-<<<<<<< HEAD
     { name = "pypubsub" },
-=======
->>>>>>> c445980f
     { name = "seaborn" },
     { name = "torch" },
     { name = "trimesh" },
