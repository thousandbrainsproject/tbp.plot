[build-system]
requires = ["setuptools >= 71.0.0"]
build-backend = "setuptools.build_meta"

[project]
authors = [
    { name = "Thousand Brains Project" }
]
classifiers = [
    "Development Status :: 2 - Pre-Alpha", # Update this status as the project evolves
    "License :: OSI Approved :: MIT License",
    "Private :: Do Not Upload", # Remove if you want to upload the project to PyPI
    "Programming Language :: Python :: 3",
]
dependencies = [
    "matplotlib",
    "seaborn",
    "pandas",
    "torch",
    "trimesh",
    "vedo",
<<<<<<< HEAD
    "pypubsub",
=======
    "scipy>=1.16.2",
>>>>>>> 6d126541
]
description = "A visualization tool for plotting tbp.monty visualizations."
dynamic = ["version"]
license = { file = "LICENSE" }
name = "tbp.plot"
readme = "README.md"
requires-python = ">=3.13, <4"

[project.scripts]
plot = "tbp.plot.cli:main"

[dependency-groups]
dev = [
    # Check for undeclared dependencies
    "deptry",
    # Python static type checker
    "mypy==1.11.2",
    # Testing, code style, etc...
    "pytest>=8.0,<9",
    "pytest-xdist>=3.6.1,<4",
    "pytest-cov>=6.0,<7",

    # Style checks
    "ruff>=0.13.1",
]

[project.urls]
Repository = "https://github.com/thousandbrainsproject/tbp.plot"
Issues = "https://github.com/thousandbrainsproject/tbp.plot/issues"

[tool.coverage.run]
branch = true
parallel = true
dynamic_context = "test_function"
source = ["src"]

[tool.coverage.report]
skip_empty = true
sort = "Cover"

[tool.coverage.html]
show_contexts = true

[tool.deptry]
exclude = ["venv", "\\.venv", "\\.direnv", "\\.git", "setup\\.py"]
experimental_namespace_package = true # recognize `tbp.` prefixed packages as a namespace package
ignore = ["DEP002"]

[tool.mypy]
explicit_package_bases = true
files = ["src", "tests"]
mypy_path = ["src", "tests"]
warn_unused_configs = true

[tool.pytest.ini_options]
minversion = "6.0"
addopts = "-ra -n auto"
testpaths = ["tests/unit"]
filterwarnings = [
    "ignore:.*:DeprecationWarning",
]
junit_family = "xunit1"

[tool.ruff]
line-length = 88

[tool.ruff.format]
indent-style = "space"
line-ending = "auto"
quote-style = "double"
skip-magic-trailing-comma = false

[tool.ruff.lint]
preview = true
explicit-preview-rules = true # comment this out to check all preview rules
select = [
    "ALL",
    # Explicitly opt-in to preview rules
    "CPY001", # Missing copyright notice at top of file
    "DOC201", # return is not documented in docstring
    "DOC202", # Docstring should not have a returns section because the function doesn't return anything
    "DOC402", # yield is not documented in docstring
    "DOC403", # Docstring has a "Yields" section but the function doesn't yield anything
    "DOC501", # Raised exception {id} missing from docstring
    "DOC502", # Raised exception is not explicitly raised: {id}
    "E261", # Insert at least two spaces before an inline comment
    "E262", # Inline comment should start with '# '
    "E265", # Block comment should start with '# '
]
ignore = [
    ###
    # TBP-specific ignores
    "N818", # N818: error-suffix-on-exception-name
    # Original inherited flake8 ignores
    "D1", # D1XX: Missing Docstrings
    "ERA001", # ERA001: Found commented out code
    "F541", # F541: f-string is missing placeholders
    "FIX001", # FIX001: Line contains FIXME, consider resolving the issue
    "FIX002", # FIX002: Line contains TODO, consider resolving the issue
    "N812", # N812: lowercase imported as non lowercase. Allow "import torch.nn.functional as F"
    "T201", # T201: print found
    "T203", # T203: pprint found
    # TODO: ruff=0.11.4 upgrade introduced the errors ignored below, resolve these
    "LOG015", # LOG015: root-logger-call,
    "PTH208", # PTH208: os-listdir
    "RUF022", # RUF022: unsorted-dunder-all
    "TC006", # TC006: runtime-cast-value
    ###
    # TODO: ruff=0.7.1 migration introduced errors ignored below, resolve these
    "ANN001", # ANN001: Missing type annotation for function argument
    "ANN002", # ANN002: Missing type annotation for `*args`
    "ANN003", # ANN003: Missing type annotation for `**kwargs`
    "ANN201", # ANN201: Missing return type annotation for public function
    "ANN202", # ANN202: Missing return type annotation for private function
    "ANN204", # ANN204: Missing return type annotation for special method
    "ANN206", # ANN206: Missing return type annotation for classmethod
    "ANN401", # ANN401: Dynamically typed expressions (typing.Any) are disallowed in {name}
    # TODO: Address ARG002 right away
    "ARG002", # ARG002: Unused method argument
    "COM812", # COM812: Trailing comma missing
    "DTZ005", # DTZ005: `datetime.datetime.now()` called without a `tz` argument
    "EM101", # EM101: Exception must not use a string literal, assign to variable first
    "EM102", # EM102: Exception must not use an f-string literal, assign to variable first
    "F403", # F403: from {name} import * used; unable to detect undefined names
    "F841", # F841: Local variable {name} is assigned to but never used
    "FA100", # FA100: Add `from __future__ import annotations` to simplify
    "FBT001", # FBT001: Boolean-typed positional argument in function definition
    "FBT002", # FBT002: Boolean default positional argument in function definition
    "FBT003", # FBT003: Boolean positional value in function call
    "FLY002", # FLY002: Consider {expression} instead of string join
    "G003", # G003: Logging statement uses `+`
    "G004", # G004: Logging statement uses f-string
    "ISC001", # ISC001: Implicitly concatenated string literals on one line
    "ISC003", # ISC003: Explicitly concatenated string should be implicitly concatenated
    "N804", # N804: First argument of a class method should be named `cls`
    "NPY002", # NPY002: Replace legacy `np.random.normal` call with `np.random.Generator`
    "PD002", # PD002: `inplace=True` should be avoided; it has inconsistent behavior
    "PERF203", # PERF203: `try`-`except` within a loop incurs performance overhead
    "PERF401", # PERF401: Use a list comprehension to create a transformed list
    "PERF402", # PERF402: Use `list` or `list.copy` to create a copy of a list
    "PIE790", # PIE790: Unnecessary pass statement
    "PIE807", # PIE807: Prefer `list` over useless lambda
    "PLE0302", # PLE0302: The special method `__getitem__` expects 2 parameters, 1 was given
    "PLR0402", # PLR0402: Use from {module} import {name} in lieu of alias
    "PLR0911", # PLR0911: Too many return statements
    "PLR0912", # PLR0912: Too many branches
    "PLR0913", # PLR0913: Too many arguments in function definition
    "PLR0915", # PLR0915: Too many statements
    "PLR1704", # PLR1704: Redefining argument with the local name
    "PLR1714", # PLR1714: Consider merging multiple comparisons: {expression}. Use a set if the elements are hashable.
    "PLR1730", # PLR1730: Replace `if` statement with {replacement}
    "PLR2004", # PLR2004: Magic value used in comparison, consider replacing {value} with a constant variable
    "PLW0127", # PLW0127: Self-assignment of variable
    "PT009", # PT009: Use a regular `assert` instead of unittest-style `assertEqual`
    "PT018", # PT018: Assertion should be broken down into multiple parts
    "PT027", # PT027: Use `pytest.raises` instead of unittest-style `assertRaises`
    "PTH103", # PTH103: `os.makedirs()` should be replaced by `Path.mkdir(parents=True)`
    "PTH107", # PTH107: `os.remove()` should be replaced by `Path.unlink()`
    "PTH110", # PTH110: `os.path.exists()` should be replaced by `Path.exists()`
    "PTH111", # PTH111: `os.path.expanduser()` should be replaced by `Path.expanduser()`
    "PTH118", # PTH118: `os.path.join()` should be replaced by `Path` with `/` operator
    "PTH119", # PTH119: `os.path.basename()` should be replaced by `Path.name`
    "PTH120", # PTH120: `os.path.dirname()` should be replaced by `Path.parent`
    "PTH123", # PTH123: `open()` should be replaced by `Path.open()`
    "RET501", # RET501: Do not explicitly `return None` in function if it is the only possible return value
    "RET503", # RET503: Missing explicit `return` at the end of function able to return non-`None` value
    "RET504", # RET504: Unnecessary assignment to {name} before return statement
    "RET505", # RET505: Unnecessary {branch} after return statement
    "RET506", # RET506: Unnecessary `else` after `raise` statement
    "RET508", # RET508: Unnecessary `else` after `break` statement
    "RSE102", # RSE102: Unnecessary parentheses on raised exception
    "RUF005", # RUF005: Consider {expression} instead of concatenation
    "RUF010", # RUF010: Use explicit conversion flag
    "RUF012", # RUF012: Mutable class attributes should be annotated with `typing.ClassVar`
    "RUF013", # RUF013: PEP 484 prohibits implicit `Optional`
    "RUF015", # RUF015: Prefer next({iterable}) over single element slice
    "S101", # S101: Use of `assert` detected
    "S104", # S104: Possible binding to all interfaces
    "S301", # S301: `pickle` and modules that wrap it can be unsafe when used to deserialize untrusted data, possible security issue
    "S311", # S311: Standard pseudo-random generators are not suitable for cryptographic purposes
    "S605", # S605: Starting a process with a shell, possible injection detected
    "SIM102", # SIM102: Use a single `if` statement instead of nested `if` statements
    "SIM103", # SIM103: Return the condition {condition} directly
    "SIM108", # SIM108: Use ternary operator {contents} instead of if-else-block
    "SIM117", # SIM117: Use a single `with` statement with multiple contexts instead of nested `with` statements
    "SIM118", # SIM118: Use `key in dict` instead of `key in dict.keys()`
    "SIM910", # SIM910: Use {expected} instead of {actual}
    "SLF001", # SLF001: Private member accessed: {access}
    "SLOT001", # SLOT001: Subclasses of `tuple` should define `__slots__`
    "TC001", # TC001: Move application import {} into a type-checking block
    "TC002", # TC002: Move third-party import {} into a type-checking block
    "TD001", # TD001: Invalid TODO tag: `FIXME`
    "TD002", # TD002: Missing author in TODO; try: `# TODO(<author_name>): ...` or `# TODO @<author_name>: ...`
    "TD003", # TD003: Missing issue link on the line following this TODO
    "TD004", # TD004: Missing colon in TODO
    "TD005", # TD005: Missing issue description after `TODO`
    "TRY003", # TRY003: Avoid specifying long messages outside the exception class
    "UP006", # UP006: Use `type` instead of `Type` for type annotation
    "UP008", # UP008: Use `super()` instead of `super(__class__, self)`
    "UP015", # UP015: Unnecessary open mode parameters
]

[tool.ruff.lint.per-file-ignores]
# D104: Missing docstring in public package
"__init__.py" = ["D104"]
# D100: Missing docstring in public module
# D101: Missing docstring in public class
# D102: Missing docstring in public method
# S101: Use of `assert` detected
"tests/**.py" = ["D100", "D101", "D102", "S101"]

[tool.ruff.lint.flake8-copyright]
author = "Thousand Brains Project"

[tool.ruff.lint.mccabe]
max-complexity = 10

[tool.ruff.lint.pydocstyle]
convention = "google"

[tool.setuptools.packages.find]
where = ["src"]
namespaces = true<|MERGE_RESOLUTION|>--- conflicted
+++ resolved
@@ -19,11 +19,8 @@
     "torch",
     "trimesh",
     "vedo",
-<<<<<<< HEAD
     "pypubsub",
-=======
     "scipy>=1.16.2",
->>>>>>> 6d126541
 ]
 description = "A visualization tool for plotting tbp.monty visualizations."
 dynamic = ["version"]
