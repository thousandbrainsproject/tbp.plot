# Copyright 2025 Thousand Brains Project
#
# Copyright may exist in Contributors' modifications
# and/or contributions to the work.
#
# Use of this source code is governed by the MIT
# license that can be found in the LICENSE file or at
# https://opensource.org/licenses/MIT.

from __future__ import annotations

import bisect
import logging
from copy import deepcopy
from pathlib import Path
from typing import TYPE_CHECKING, Any

import matplotlib.pyplot as plt
import numpy as np
import pandas as pd
from matplotlib import transforms
from matplotlib.lines import Line2D
from matplotlib.patches import Rectangle
from pubsub.core import Publisher
from vedo import Button, Image, Line, Mesh, Plotter, Points, Slider2D, Sphere

from tbp.interactive.animator import WidgetAnimator, make_slider_step_actions_for_widget
from tbp.interactive.colors import Palette
from tbp.interactive.data import (
    DataLocator,
    DataLocatorStep,
    DataParser,
    PretrainedModelsLoader,
    YCBMeshLoader,
)
from tbp.interactive.topics import TopicMessage, TopicSpec
from tbp.interactive.utils import (
    Location3D,
)
from tbp.interactive.widget_updaters import WidgetUpdater
from tbp.interactive.widgets import (
    VtkDebounceScheduler,
    Widget,
    extract_button_state,
    extract_slider_state,
    set_button_state,
    set_slider_state,
)
from tbp.plot.registry import attach_args, register

if TYPE_CHECKING:
    import argparse
    from collections.abc import Callable, Iterable

logger = logging.getLogger(__name__)

FONT = "Arial"
FONT_SIZE = 25


COLOR_PALETTE = {
    "Blue": Palette.as_hex("numenta_blue"),
    "Pink": Palette.as_hex("pink"),
    "Purple": Palette.as_hex("purple"),
    "Gold": Palette.as_hex("gold"),
    "Green": Palette.as_hex("green"),
    "Primary": Palette.as_hex("numenta_blue"),
    "Secondary": Palette.as_hex("purple"),
    "Accent": Palette.as_hex("charcoal"),
    "Accent2": Palette.as_hex("link_water"),
    "Accent3": Palette.as_hex("rich_black"),
}


class StepMapper:
    """Bidirectional mapping between global step indices and (episode, local_step).

    Global steps are defined as the concatenation of all local episode steps:

        episode 0: steps [0, ..., n0 - 1]
        episode 1: steps [0, ..., n1 - 1]
        ...

    Global index is:
        [0, ..., n0 - 1, n0, ..., n0 + n1 - 1, ...]
    """

    def __init__(self, data_parser: DataParser) -> None:
        self.data_parser = data_parser
        self._locators = self._create_locators()

        # number of steps in each episode
        self._episode_lengths: list[int] = self._compute_episode_lengths()

        # global offset of each episode
        self._prefix_sums: list[int] = self._compute_prefix_sums()

    def _create_locators(self) -> dict[str, DataLocator]:
        """Create and return data locators used to access episode steps.

        Returns:
            A dictionary containing the created locators.
        """
        locators = {}
        locators["step"] = DataLocator(
            path=[
                DataLocatorStep.key(name="episode"),
                DataLocatorStep.key(name="lm", value="LM_0"),
                DataLocatorStep.key(
                    name="telemetry", value="hypotheses_updater_telemetry"
                ),
            ]
        )
        return locators

    def _compute_episode_lengths(self) -> list[int]:
        locator = self._locators["step"]

        episode_lengths: list[int] = []

        for episode in self.data_parser.query(locator):
            episode_lengths.append(
                len(self.data_parser.extract(locator, episode=episode))
            )

        if not episode_lengths:
            raise RuntimeError("No episodes found while computing episode lengths.")

        return episode_lengths

    def _compute_prefix_sums(self) -> list[int]:
        prefix_sums = [0]
        for length in self._episode_lengths:
            prefix_sums.append(prefix_sums[-1] + length)
        return prefix_sums

    @property
    def num_episodes(self) -> int:
        return len(self._episode_lengths)

    @property
    def total_num_steps(self) -> int:
        """Total number of steps across all episodes."""
        return self._prefix_sums[-1]

    def global_to_local(self, global_step: int) -> tuple[int, int]:
        """Convert a global step index into (episode, local_step).

        Args:
            global_step: Global step index in the range
                `[0, total_num_steps)`.

        Returns:
            A pair `(episode, local_step)` such that:
              * `episode` is the zero based episode index.
              * `local_step` is the zero based step index within that episode.

        Raises:
            IndexError: If `global_step` is negative or not less than
                `total_num_steps`.
        """
        if global_step < 0 or global_step >= self.total_num_steps:
            raise IndexError(
                f"global_step {global_step} is out of range [0, {self.total_num_steps})"
            )

        episode = bisect.bisect_right(self._prefix_sums, global_step) - 1
        local_step = global_step - self._prefix_sums[episode]
        return episode, local_step

    def local_to_global(self, episode: int, step: int) -> int:
        """Convert an (episode, local_step) pair into a global step index.

        Args:
            episode: Zero based episode index in the range
                `[0, num_episodes)`.
            step: Zero based step index within the given episode. Must be in
                `[0, number_of_steps_in_episode)`.

        Returns:
            The corresponding global step index, in the range
            `[0, total_num_steps)`.

        Raises:
            IndexError: If `episode` is out of range, or if `step` is out of
                range for the given episode.
        """
        if episode < 0 or episode >= self.num_episodes:
            raise IndexError(
                f"episode {episode} is out of range [0, {self.num_episodes})"
            )

        num_steps_in_episode = self._episode_lengths[episode]
        if step < 0 or step >= num_steps_in_episode:
            raise IndexError(
                f"step {step} is out of range [0, {num_steps_in_episode}) "
                f"for episode {episode}"
            )

        return self._prefix_sums[episode] + step


class StepSliderWidgetOps:
    """WidgetOps implementation for a Step slider.

    This class adds a slider widget for the global step. It uses the step mapper
    to retrieve information about the total number of steps and the mapping between
    global and local step indices. The published state is in the local format (i.e.,
    episode and local step values).

    Attributes:
        plotter: A `vedo.Plotter` object to add or remove the slider and render.
        data_parser: A parser that extracts or queries information from the
            JSON log file.
        step_mapper: A mapper between local and global step indices.
        updaters: A list with a single `WidgetUpdater` that reacts to the
            `"episode_number"` topic and calls `update_slider_range`.
        _add_kwargs: Default keyword arguments passed to `plotter.add_slider`.
        _locators: Data accessors keyed by name that instruct the `DataParser`
            how to retrieve the required information.
    """

    def __init__(
        self,
        plotter: Plotter,
        data_parser: DataParser,
        step_mapper: StepMapper,
    ) -> None:
        self.plotter = plotter
        self.data_parser = data_parser

        self._add_kwargs = {
            "xmin": 0,
            "xmax": 10,
            "value": 0,
            "pos": [(0.11, 0.06), (0.89, 0.06)],
            "title": "Step",
            "font": FONT,
            "show_value": False,
        }

        self.step_mapper = step_mapper
        self.current_episode: int | None = None

    def add(self, callback: Callable) -> Slider2D:
        kwargs = deepcopy(self._add_kwargs)
        kwargs.update({"xmax": self.step_mapper.total_num_steps - 1})
        widget = self.plotter.at(0).add_slider(callback, **kwargs)
        self.plotter.at(0).render()
        return widget

    def remove(self, widget: Slider2D) -> None:
        self.plotter.at(0).remove(widget)
        self.plotter.at(0).render()

    def extract_state(self, widget: Slider2D) -> int:
        return extract_slider_state(widget)

    def set_state(self, widget: Slider2D, value: int) -> None:
        set_slider_state(widget, value)

    def state_to_messages(self, state: int) -> Iterable[TopicMessage]:
        episode, step = self.step_mapper.global_to_local(state)

        messages = []

        # Only publish episode number if changed
        if self.current_episode != episode:
            messages.append(TopicMessage(name="episode_number", value=episode))
            self.current_episode = episode

        messages.append(TopicMessage(name="step_number", value=step))

        return messages


class GtMeshWidgetOps:
    """WidgetOps implementation for rendering the ground-truth target mesh.

    This widget listens for "episode_number" and "step_number" to update the
    ground-truth primary target mesh and the agent/patch location on the object
    at the current step. The widget also listens for buttons that show/hide the
    agent and sensor patch history locations.

    This widget does not publish any messages.
    """

    def __init__(
        self, plotter: Plotter, data_parser: DataParser, ycb_loader: YCBMeshLoader
    ):
        self.plotter = plotter
        self.data_parser = data_parser
        self.ycb_loader = ycb_loader
        self.updaters = [
            WidgetUpdater(
                topics=[
                    TopicSpec("episode_number", required=True),
                    TopicSpec("transparency_value", required=True),
                ],
                callback=self.update_mesh,
            ),
            WidgetUpdater(
                topics=[
                    TopicSpec("episode_number", required=True),
                    TopicSpec("step_number", required=True),
                ],
                callback=self.update_agent,
            ),
            WidgetUpdater(
                topics=[
                    TopicSpec("episode_number", required=True),
                    TopicSpec("step_number", required=True),
                    TopicSpec("agent_path_button", required=True),
                ],
                callback=self.update_agent_path,
            ),
            WidgetUpdater(
                topics=[
                    TopicSpec("episode_number", required=True),
                    TopicSpec("step_number", required=True),
                    TopicSpec("patch_path_button", required=True),
                ],
                callback=self.update_patch_path,
            ),
            WidgetUpdater(
                topics=[
                    TopicSpec("transparency_value", required=True),
                ],
                callback=self.update_transparency,
            ),
        ]
        self._locators = self.create_locators()

        self.agent_sphere: Sphere | None = None
        self.gaze_line: Line | None = None

        self.agent_path_spheres: list[Sphere] = []
        self.agent_path_line: Line | None = None

        self.patch_path_spheres: list[Sphere] = []
        self.patch_path_line: Line | None = None

    def create_locators(self) -> dict[str, DataLocator]:
        locators = {}
        locators["target"] = DataLocator(
            path=[
                DataLocatorStep.key(name="episode"),
                DataLocatorStep.key(name="lm", value="target"),
            ]
        )

        locators["steps_mask"] = DataLocator(
            path=[
                DataLocatorStep.key(name="episode"),
                DataLocatorStep.key(name="system", value="LM_0"),
                DataLocatorStep.key(name="telemetry", value="lm_processed_steps"),
            ]
        )

        locators["agent_location"] = DataLocator(
            path=[
                DataLocatorStep.key(name="episode"),
                DataLocatorStep.key(name="system", value="motor_system"),
                DataLocatorStep.key(name="telemetry", value="action_sequence"),
                DataLocatorStep.index(name="sm_step"),
                DataLocatorStep.index(name="telemetry_type", value=1),
                DataLocatorStep.key(name="agent", value="agent_id_0"),
                DataLocatorStep.key(name="pose", value="position"),
            ]
        )

        locators["patch_location"] = DataLocator(
            path=[
                DataLocatorStep.key(name="episode"),
                DataLocatorStep.key(name="system", value="LM_0"),
                DataLocatorStep.key(name="telemetry", value="locations"),
                DataLocatorStep.key(name="sm", value="patch"),
                DataLocatorStep.index(name="step"),
            ]
        )

        return locators

    def remove(self, widget: Mesh) -> None:
        if widget is not None:
            self.plotter.at(1).remove(widget)
            self.plotter.at(1).render()

    def update_mesh(
        self, widget: Mesh | None, msgs: list[TopicMessage]
    ) -> tuple[Mesh | None, bool]:
        """Update the target mesh when the episode changes.

        Removes any existing mesh, loads the episode's primary target object,
        applies its Euler rotations, scales and positions it, then adds it to
        the plotter.

        Args:
            widget: The currently displayed mesh, if any.
            msgs: Messages received from the `WidgetUpdater`.

        Returns:
            A tuple `(mesh, False)`. The second value is `False` to indicate
            that no publish should occur.
        """
        self.remove(widget)
        msgs_dict = {msg.name: msg.value for msg in msgs}

        locator = self._locators["target"]
        target = self.data_parser.extract(
            locator, episode=str(msgs_dict["episode_number"])
        )
        target_id = target["primary_target_object"]
        target_rot = target["primary_target_rotation_euler"]
        target_pos = target["primary_target_position"]
        widget = self.ycb_loader.create_mesh(target_id).clone(deep=True)
        widget.rotate_x(target_rot[0])
        widget.rotate_y(target_rot[1])
        widget.rotate_z(target_rot[2])
        widget.shift(*target_pos)
        widget.alpha(1.0 - msgs_dict["transparency_value"])

        self.plotter.at(1).add(widget)
        self.plotter.at(1).render()

        return widget, False

    def update_agent(
        self, widget: Mesh | None, msgs: list[TopicMessage]
    ) -> tuple[Mesh | None, bool]:
        """Update the agent and sensor patch location on the object.

        Args:
            widget: The currently displayed mesh, if any.
            msgs: Messages received from the `WidgetUpdater`.

        Returns:
            A tuple `(widget, False)`. The second value is `False` to indicate
            that no publish should occur.
        """
        msgs_dict = {msg.name: msg.value for msg in msgs}
        episode_number = msgs_dict["episode_number"]
        step_number = msgs_dict["step_number"]

        steps_mask = self.data_parser.extract(
            self._locators["steps_mask"], episode=str(episode_number)
        )
        mapping = np.flatnonzero(steps_mask)

        agent_pos = self.data_parser.extract(
            self._locators["agent_location"],
            episode=str(episode_number),
            sm_step=int(mapping[step_number]),
        )

        patch_pos = self.data_parser.extract(
            self._locators["patch_location"],
            episode=str(episode_number),
            step=step_number,
        )

        if self.agent_sphere is None:
            self.agent_sphere = Sphere(
                pos=agent_pos, r=0.004, c=COLOR_PALETTE["Secondary"]
            )
            self.plotter.at(1).add(self.agent_sphere)
        self.agent_sphere.pos(agent_pos)

        if self.gaze_line is None:
            self.gaze_line = Line(
                agent_pos, patch_pos, c=COLOR_PALETTE["Accent3"], lw=4
            )
            self.plotter.at(1).add(self.gaze_line)
        self.gaze_line.points = [agent_pos, patch_pos]

        self.plotter.at(1).render()

        return widget, False

    def _clear_agent_path(self) -> None:
        for s in self.agent_path_spheres:
            self.plotter.at(1).remove(s)
        self.agent_path_spheres.clear()
        if self.agent_path_line is not None:
            self.plotter.at(1).remove(self.agent_path_line)
            self.agent_path_line = None

    def update_agent_path(
        self, widget: Mesh | None, msgs: list[TopicMessage]
    ) -> tuple[Mesh | None, bool]:
        msgs_dict = {msg.name: msg.value for msg in msgs}
        episode_number = msgs_dict["episode_number"]
        step_number = msgs_dict["step_number"]
        path_button = msgs_dict["agent_path_button"]

        # Clear existing path
        self._clear_agent_path()

        if path_button == "Agent Path: On":
            steps_mask = self.data_parser.extract(
                self._locators["steps_mask"], episode=str(episode_number)
            )
            mapping = np.flatnonzero(steps_mask)

            if len(mapping) == 0:
                self.plotter.at(1).render()
                return widget, False

            # Clamp step_number to valid range
            max_step_idx = min(step_number, len(mapping) - 1)

            # Collect all agent positions up to the current step
            points: list[np.ndarray] = []
            for k in range(max_step_idx + 1):
                agent_pos = self.data_parser.extract(
                    self._locators["agent_location"],
                    episode=str(episode_number),
                    sm_step=int(mapping[k]),
                )
                points.append(agent_pos)

            # Create small spheres at each position
            for p in points:
                sphere = Sphere(pos=p, r=0.002, c=COLOR_PALETTE["Secondary"])
                self.plotter.at(1).add(sphere)
                self.agent_path_spheres.append(sphere)

            # Create a polyline connecting all points
            if len(points) >= 2:
                self.agent_path_line = Line(points, c=COLOR_PALETTE["Secondary"], lw=1)
                self.plotter.at(1).add(self.agent_path_line)

        self.plotter.at(1).render()
        return widget, False

    def _clear_patch_path(self) -> None:
        for s in self.patch_path_spheres:
            self.plotter.at(1).remove(s)
        self.patch_path_spheres.clear()
        if self.patch_path_line is not None:
            self.plotter.at(1).remove(self.patch_path_line)
            self.patch_path_line = None

    def update_patch_path(
        self, widget: None, msgs: list[TopicMessage]
    ) -> tuple[None, bool]:
        msgs_dict = {msg.name: msg.value for msg in msgs}
        episode_number = msgs_dict["episode_number"]
        step_number = msgs_dict["step_number"]
        path_button = msgs_dict["patch_path_button"]

        # Clear existing path
        self._clear_patch_path()

        if path_button == "Patch Path: On":
            # Collect all patch positions up to the current step
            points: list[np.ndarray] = []
            max_step_idx = max(step_number, 0)

            for k in range(max_step_idx + 1):
                patch_pos = self.data_parser.extract(
                    self._locators["patch_location"],
                    episode=str(episode_number),
                    step=k,
                )
                points.append(patch_pos)

            # Create small black spheres at each patch position
            for p in points:
                sphere = Sphere(pos=p, r=0.002, c=COLOR_PALETTE["Accent3"])
                self.plotter.at(1).add(sphere)
                self.patch_path_spheres.append(sphere)

            # Create a thin black polyline connecting all patch positions
            if len(points) >= 2:
                self.patch_path_line = Line(points, c=COLOR_PALETTE["Accent3"], lw=1)
                self.plotter.at(1).add(self.patch_path_line)

        self.plotter.at(1).render()
        return widget, False

    def update_transparency(
        self, widget: None, msgs: list[TopicMessage]
    ) -> tuple[None, bool]:
        msgs_dict = {msg.name: msg.value for msg in msgs}
        if widget is not None:
            widget.alpha(1.0 - msgs_dict["transparency_value"])
            self.plotter.at(1).render()
        return widget, False


class TransparencySliderWidgetOps:
    """WidgetOps implementation for the transparency slider.

    This widget provides a slider to control the transparency of the mesh
    object. It publishes on the topic `transparency_value` a float value between 0.0
    and 1.0.
    """

    def __init__(self, plotter: Plotter) -> None:
        self.plotter = plotter

        self._add_kwargs = {
            "xmin": 0.0,
            "xmax": 1.0,
            "value": 0.0,
            "pos": [(0.05, 0.0), (0.05, 0.4)],
            "title": "Mesh Transparency",
            "title_size": 2,
            "slider_width": 0.04,
            "font": FONT,
            "tube_width": 0.015,
        }

    def add(self, callback: Callable) -> Slider2D:
        widget = self.plotter.at(1).add_slider(callback, **self._add_kwargs)
        widget.GetRepresentation().SetLabelHeight(0.05)
        self.plotter.at(1).render()
        return widget

    def extract_state(self, widget: Slider2D) -> float:
        return extract_slider_state(widget, round_value=False)

    def set_state(self, widget: Slider2D, value: float) -> None:
        set_slider_state(widget, value)

    def state_to_messages(self, state: float) -> Iterable[TopicMessage]:
        return [TopicMessage(name="transparency_value", value=state)]


class AgentPathButtonWidgetOps:
    """WidgetOps implementation for showing/hiding the Agent path.

    This widget provides a button to switch between showing and hiding the
    agent path. The published state here is `Agent Path: On` or `Agent Path: Off`
    and it is published on the topic `agent_path_button`.
    """

    def __init__(self, plotter: Plotter):
        self.plotter = plotter

        self._add_kwargs = {
            "pos": (0.16, 0.98),
            "states": ["Agent Path: On", "Agent Path: Off"],
            "c": ["w", "w"],
            "bc": [COLOR_PALETTE["Primary"], COLOR_PALETTE["Secondary"]],
            "size": FONT_SIZE,
            "font": FONT,
            "bold": False,
        }

    def add(self, callback: Callable) -> Button:
        widget = self.plotter.at(0).add_button(callback, **self._add_kwargs)
        self.plotter.at(0).render()
        return widget

    def extract_state(self, widget: Button) -> str:
        return extract_button_state(widget)

    def set_state(self, widget: Button, value: str) -> None:
        set_button_state(widget, value)

    def state_to_messages(self, state: str) -> Iterable[TopicMessage]:
        messages = [
            TopicMessage(name="agent_path_button", value=state),
        ]
        return messages


class PatchPathButtonWidgetOps:
    """WidgetOps implementation for showing/hiding the sensor patch path.

    This widget provides a button to switch between showing and hiding the
    patch path. The published state here is `Patch Path: On` or `Patch Path: Off`
    and it is published on the topic `patch_path_button`.
    """

    def __init__(self, plotter: Plotter):
        self.plotter = plotter

        self._add_kwargs = {
            "pos": (0.37, 0.98),
            "states": ["Patch Path: On", "Patch Path: Off"],
            "c": ["w", "w"],
            "bc": [COLOR_PALETTE["Primary"], COLOR_PALETTE["Secondary"]],
            "size": FONT_SIZE,
            "font": FONT,
            "bold": False,
        }

    def add(self, callback: Callable) -> Button:
        widget = self.plotter.at(0).add_button(callback, **self._add_kwargs)
        self.plotter.at(0).render()
        return widget

    def extract_state(self, widget: Button) -> str:
        return extract_button_state(widget)

    def set_state(self, widget: Button, value: str) -> None:
        set_button_state(widget, value)

    def state_to_messages(self, state: str) -> Iterable[TopicMessage]:
        messages = [
            TopicMessage(name="patch_path_button", value=state),
        ]
        return messages


class HypSpaceWidgetOps:
    """WidgetOps implementation for the hypothesis space point cloud widget.

    This widget shows the point cloud of the primary target pretrained model and
    a point cloud of the hypothesis space. The widget listens to different topics
    (e.g., `episode_number`, `step_number`, `hyp_color_button`, `hyp_scope_button`)
    to determine which point cloud to show and how to color the points.
    """

    def __init__(
        self,
        plotter: Plotter,
        data_parser: DataParser,
        models_loader: PretrainedModelsLoader,
    ):
        self.plotter = plotter
        self.data_parser = data_parser
        self.models_loader = models_loader

        self.updaters = [
            WidgetUpdater(
                topics=[
                    TopicSpec("episode_number", required=True),
                    TopicSpec("step_number", required=True),
                    TopicSpec("model_button", required=True),
                ],
                callback=self.update_model,
            ),
            WidgetUpdater(
                topics=[
                    TopicSpec("episode_number", required=True),
                    TopicSpec("step_number", required=True),
                    TopicSpec("hyp_color_button", required=True),
                    TopicSpec("hyp_scope_button", required=True),
                ],
                callback=self.update_hypotheses,
            ),
        ]

        self._locators = self.create_locators()
        self.hyp_space: Points | None = None
        self.mlh_sphere: Sphere | None = None

    def create_locators(self) -> dict[str, DataLocator]:
        locators = {}
        locators["target"] = DataLocator(
            path=[
                DataLocatorStep.key(name="episode"),
                DataLocatorStep.key(name="lm", value="target"),
            ]
        )

        locators["telemetry"] = DataLocator(
            path=[
                DataLocatorStep.key(name="episode"),
                DataLocatorStep.key(name="lm", value="LM_0"),
                DataLocatorStep.key(
                    name="telemetry", value="hypotheses_updater_telemetry"
                ),
                DataLocatorStep.index(name="step"),
                DataLocatorStep.key(name="obj"),
                DataLocatorStep.key(name="channel", value="patch"),
            ],
        )
        return locators

    def remove(self, widget: Mesh) -> None:
        if widget is not None:
            self.plotter.at(2).remove(widget)

    def update_model(
        self, widget: Mesh | None, msgs: list[TopicMessage]
    ) -> tuple[Mesh | None, bool]:
        self.remove(widget)
        msgs_dict = {msg.name: msg.value for msg in msgs}
        episode_number = msgs_dict["episode_number"]
        step_number = msgs_dict["step_number"]
        model_button = msgs_dict["model_button"]

        if model_button == "Pretrained Model: On":
            locator = self._locators["target"]
            target = self.data_parser.extract(locator, episode=str(episode_number))
            target_id = target["primary_target_object"]
            target_rot = target["primary_target_rotation_euler"]
            target_pos = target["primary_target_position"]

            widget = self.models_loader.create_model(target_id).clone(deep=True)
            widget.rotate_x(target_rot[0])
            widget.rotate_y(target_rot[1])
            widget.rotate_z(target_rot[2])

            self.plotter.at(2).add(widget)

        self.plotter.at(2).render()
        return widget, False

    def _clear_hyp_space(self) -> None:
        if self.hyp_space is not None:
            self.plotter.at(2).remove(self.hyp_space)
            self.hyp_space = None

        if self.mlh_sphere is not None:
            self.plotter.at(2).remove(self.mlh_sphere)
            self.mlh_sphere = None

    def _extract_obj_telemetry(
        self,
        episode_number: int,
        step_number: int,
        object_id: str,
    ) -> tuple[np.ndarray, np.ndarray, np.ndarray, np.ndarray, np.ndarray]:
        obj_hyps_telemetry = self.data_parser.extract(
            self._locators["telemetry"],
            episode=str(episode_number),
            step=step_number,
            obj=object_id,
        )
        evidences = obj_hyps_telemetry["evidence"]
        locations = obj_hyps_telemetry["locations"]
        pose_errors = obj_hyps_telemetry["pose_errors"]
        ages = obj_hyps_telemetry["hypotheses_updater"]["ages"]
        slopes = obj_hyps_telemetry["hypotheses_updater"]["evidence_slopes"]

        return evidences, locations, pose_errors, ages, slopes

    def _change_scalarbar_font(self, sb):
        sb_text = sb.GetLabelTextProperty()
        sb_text.SetFontFamilyAsString(FONT)
        sb_text.SetColor((0.2, 0.2, 0.2))
        sb_text.SetBold(0)
        sb_text.SetItalic(0)

    def _create_hyp_space(
        self,
        episode_number: int,
        step_number: int,
        hyp_color_button: str,
        hyp_scope_button: str,
    ) -> Points:
        curr_object = self.data_parser.extract(
            self._locators["target"], episode=str(episode_number)
        )["primary_target_object"]
        evidences, locations, pose_errors, ages, slopes = self._extract_obj_telemetry(
            episode_number, step_number, curr_object
        )
        pts = Points(np.array(locations), r=6, c=COLOR_PALETTE["Secondary"])

        if hyp_color_button == "Evidence":
            pts.cmap("viridis", evidences, vmin=0.0)
            pts.add_scalarbar(title="", pos=[[0.8, 0.3], [0.9, 0.9]])
            self._change_scalarbar_font(pts.scalarbar)
        if hyp_color_button == "MLH":
            mlh = np.zeros_like(evidences, dtype=float)
            pts.cmap("viridis", mlh, vmin=0.0, vmax=1.0)
            mlh_sphere = Sphere(
                pos=locations[int(np.argmax(evidences))],
                r=0.002,
                c=COLOR_PALETTE["Primary"],
            )
            self.mlh_sphere = mlh_sphere
            self.plotter.at(2).add(mlh_sphere)
        elif hyp_color_button == "Slope":
            pts.cmap("viridis", slopes, vmin=0.0)
            pts.add_scalarbar(title="", pos=[[0.8, 0.3], [0.9, 0.9]])
            self._change_scalarbar_font(pts.scalarbar)
        elif hyp_color_button == "Ages":
            pts.cmap("viridis", ages, vmin=0.0)
            pts.add_scalarbar(title="", pos=[[0.8, 0.3], [0.9, 0.9]])
            self._change_scalarbar_font(pts.scalarbar)
        elif hyp_color_button == "Pose Error":
            pts.cmap("viridis", pose_errors, vmin=0.0)
            pts.add_scalarbar(title="", pos=[[0.8, 0.3], [0.9, 0.9]])
            self._change_scalarbar_font(pts.scalarbar)

        return pts

    def update_hypotheses(
        self, widget: Points, msgs: list[TopicMessage]
    ) -> tuple[Points, bool]:
        msgs_dict = {msg.name: msg.value for msg in msgs}
        episode_number = msgs_dict["episode_number"]
        step_number = msgs_dict["step_number"]
        hyp_color_button = msgs_dict["hyp_color_button"]
        hyp_scope_button = msgs_dict["hyp_scope_button"]

        self._clear_hyp_space()

        if hyp_scope_button != "Hypotheses: Off":
            hyp_space = self._create_hyp_space(
                episode_number, step_number, hyp_color_button, hyp_scope_button
            )
            self.plotter.at(2).add(hyp_space)
            self.hyp_space = hyp_space

        self.plotter.at(2).render()
        return widget, False


class ModelButtonWidgetOps:
    """WidgetOps implementation for showing/hiding the pretrained model point cloud."""

    def __init__(self, plotter: Plotter):
        self.plotter = plotter

        self._add_kwargs = {
            "pos": (0.63, 0.98),
            "states": ["Pretrained Model: On", "Pretrained Model: Off"],
            "c": ["w", "w"],
            "bc": [COLOR_PALETTE["Primary"], COLOR_PALETTE["Secondary"]],
            "size": FONT_SIZE,
            "font": FONT,
            "bold": False,
        }

    def add(self, callback: Callable) -> Button:
        widget = self.plotter.at(0).add_button(callback, **self._add_kwargs)
        self.plotter.at(0).render()
        return widget

    def extract_state(self, widget: Button) -> str:
        return extract_button_state(widget)

    def set_state(self, widget: Button, value: str) -> None:
        set_button_state(widget, value)

    def state_to_messages(self, state: str) -> Iterable[TopicMessage]:
        messages = [
            TopicMessage(name="model_button", value=state),
        ]
        return messages


class HypScopeButtonWidgetOps:
    """WidgetOps implementation for showing/hiding the hypothesis space."""

    def __init__(self, plotter: Plotter):
        self.plotter = plotter

        self._add_kwargs = {
            "pos": (0.85, 0.98),
            "states": ["Hypotheses: On", "Hypotheses: Off"],
            "c": ["w", "w"],
            "bc": [COLOR_PALETTE["Primary"], COLOR_PALETTE["Secondary"]],
            "size": FONT_SIZE,
            "font": FONT,
            "bold": False,
        }

    def add(self, callback: Callable) -> Button:
        widget = self.plotter.at(0).add_button(callback, **self._add_kwargs)
        self.plotter.at(0).render()
        return widget

    def extract_state(self, widget: Button) -> str:
        return extract_button_state(widget)

    def set_state(self, widget: Button, value: str) -> None:
        set_button_state(widget, value)

    def state_to_messages(self, state: str) -> Iterable[TopicMessage]:
        messages = [
            TopicMessage(name="hyp_scope_button", value=state),
        ]
        return messages


class HypColorButtonWidgetOps:
    """WidgetOps implementation for selecting how to color the hypothesis space.

    Note that this widget is hidden (by moving it outside of the scene) when the
    hypothesis space is deactivated. It listens to `hyp_scope_button` to know if the
    widget should be shown or hidden.
    """

    def __init__(self, plotter: Plotter):
        self.plotter = plotter

        self._add_kwargs = {
            "pos": (0.88, 0.2),
            "states": ["None", "Evidence", "MLH", "Pose Error", "Slope", "Ages"],
            "c": ["w", "w", "w", "w", "w", "w"],
            "bc": [
                COLOR_PALETTE["Accent"],
                COLOR_PALETTE["Primary"],
                COLOR_PALETTE["Secondary"],
<<<<<<< HEAD
                COLOR_PALETTE["pink"],
=======
                COLOR_PALETTE["Pink"],
>>>>>>> 3e41fa17
                COLOR_PALETTE["Gold"],
                COLOR_PALETTE["Green"],
            ],
            "size": FONT_SIZE - 5,
            "font": FONT,
            "bold": False,
        }

        self.updaters = [
            WidgetUpdater(
                topics=[
                    TopicSpec("hyp_scope_button", required=True),
                ],
                callback=self.toggle_button,
            ),
        ]

    def add(self, callback: Callable) -> Button:
        widget = self.plotter.at(2).add_button(callback, **self._add_kwargs)
        self.plotter.at(2).render()
        return widget

    def extract_state(self, widget: Button) -> str:
        return extract_button_state(widget)

    def set_state(self, widget: Button, value: str) -> None:
        set_button_state(widget, value)

    def state_to_messages(self, state: str) -> Iterable[TopicMessage]:
        messages = [
            TopicMessage(name="hyp_color_button", value=state),
        ]
        return messages

    def toggle_button(
        self, widget: Button, msgs: list[TopicMessage]
    ) -> tuple[Button, bool]:
        msgs_dict = {msg.name: msg.value for msg in msgs}

        if msgs_dict["hyp_scope_button"] == "Hypotheses: Off":
            # Hide the button by moving it outside of the scene
            widget.SetPosition(-10.0, -10.0)
        elif msgs_dict["hyp_scope_button"] == "Hypotheses: On":
            x, y = self._add_kwargs["pos"]
            widget.SetPosition(x, y)

        self.plotter.at(2).render()

        return widget, False


class LinePlotWidgetOps:
    """WidgetOps implementation for the line plot.

    This widget shows a line plot for the max global slope and hypothesis space size
    over time. It also shows the sampling bursts locations as vertical dashed violet
    lines. The current step is shown as a vertical solid black line and moves with the
    step slider control.
    """

    def __init__(
        self,
        plotter: Plotter,
        data_parser: DataParser,
        step_mapper: StepMapper,
    ):
        self.plotter = plotter
        self.data_parser = data_parser
        self.step_mapper = step_mapper
        self.updaters = [
            WidgetUpdater(
                topics=[
                    TopicSpec("episode_number", required=True),
                    TopicSpec("step_number", required=True),
                ],
                callback=self.update_plot,
            ),
        ]
        self._locators = self.create_locators()
        self.df = self._create_df()

    def create_locators(self) -> dict[str, DataLocator]:
        locators = {}

        base_loc = DataLocator(
            path=[
                DataLocatorStep.key(name="episode"),
                DataLocatorStep.key(name="lm", value="LM_0"),
                DataLocatorStep.key(
                    name="telemetry", value="hypotheses_updater_telemetry"
                ),
                DataLocatorStep.index(name="step"),
                DataLocatorStep.key(name="obj"),
                DataLocatorStep.key(name="channel", value="patch"),
            ]
        )

        locators["target"] = DataLocator(
            path=[
                DataLocatorStep.key(name="episode"),
                DataLocatorStep.key(name="lm", value="target"),
                DataLocatorStep.key(name="target_stat", value="primary_target_object"),
            ]
        )

        locators["evidence"] = base_loc.extend(
            [
                DataLocatorStep.key(name="telemetry2", value="evidence"),
            ]
        )

        locators["max_slope"] = base_loc.extend(
            [
                DataLocatorStep.key(name="telemetry2", value="hypotheses_updater"),
                DataLocatorStep.key(name="telemetry3", value="max_slope"),
            ]
        )

        locators["added_ids"] = base_loc.extend(
            [
                DataLocatorStep.key(name="telemetry2", value="hypotheses_updater"),
                DataLocatorStep.key(name="telemetry3", value="added_ids"),
            ]
        )

        return locators

    def remove(self, widget: Mesh) -> None:
        if widget is not None:
            self.plotter.at(0).remove(widget)

    def _get_object_segments(self) -> list[tuple[int, int, str]]:
        segments = []
        global_offset = 0
        for episode in self.data_parser.query(self._locators["evidence"]):
            obj = self.data_parser.extract(self._locators["target"], episode=episode)
            num_steps = len(
                self.data_parser.query(self._locators["evidence"], episode=episode)
            )
            segments.append((global_offset, global_offset + num_steps - 1, obj))
            global_offset += num_steps

        return segments

    def _get_bursts(self) -> list[bool]:
        bursts = []
        for episode in self.data_parser.query(self._locators["evidence"]):
            obj = self.data_parser.extract(self._locators["target"], episode=episode)
            for step in self.data_parser.query(
                self._locators["added_ids"], episode=episode
            ):
                num_added = len(
                    self.data_parser.extract(
                        self._locators["added_ids"],
                        episode=episode,
                        step=step,
                        obj=obj,
                    )
                )
                bursts.append(num_added > 0)
        return bursts

    def _get_hyp_space_sizes(self) -> list[int]:
        hyp_space_sizes = []
        for episode in self.data_parser.query(self._locators["evidence"]):
            obj = self.data_parser.extract(self._locators["target"], episode=episode)
            for step in self.data_parser.query(
                self._locators["evidence"], episode=episode
            ):
                num_hyp = len(
                    self.data_parser.extract(
                        self._locators["evidence"],
                        episode=episode,
                        step=step,
                        obj=obj,
                    )
                )
                hyp_space_sizes.append(num_hyp)
        return hyp_space_sizes

    def _get_max_slopes(self) -> list[float]:
        max_slopes = []
        for episode in self.data_parser.query(self._locators["evidence"]):
            obj = self.data_parser.extract(self._locators["target"], episode=episode)
            for step in self.data_parser.query(
                self._locators["evidence"], episode=episode
            ):
                slope = self.data_parser.extract(
                    self._locators["max_slope"],
                    episode=episode,
                    step=step,
                    obj=obj,
                )

                max_slopes.append(slope)
        return max_slopes

    def _create_df(self) -> pd.DataFrame:
        bursts = self._get_bursts()
        hyp_space_sizes = self._get_hyp_space_sizes()
        max_slopes = self._get_max_slopes()

        if not (len(bursts) == len(hyp_space_sizes) == len(max_slopes)):
            raise ValueError(
                f"Length mismatch: bursts={len(bursts)}, "
                f"sizes={len(hyp_space_sizes)}, slopes={len(max_slopes)}"
            )

        return pd.DataFrame(
            {
                "burst": bursts,
                "hyp_space_size": hyp_space_sizes,
                "max_slope": max_slopes,
            }
        )

    def _create_burst_figure(self, global_step: int) -> plt.Figure:
        df = self.df.copy()

        slopes = df["max_slope"].to_numpy(dtype=float)
        hyp_space_sizes = df["hyp_space_size"].to_numpy(dtype=float)
        bursts = df["burst"].to_numpy(dtype=bool)

        x = np.arange(len(slopes))

        fig, ax_left = plt.subplots(1, 1, figsize=(14, 3), dpi=200)
        ax_right = ax_left.twinx()

        # Max slopes don't start from 0
        valid_idx = np.where(~np.isnan(slopes))[0]
        start_idx = int(valid_idx[0]) if valid_idx.size > 0 else 0
        if start_idx < len(slopes):
            ax_left.plot(
                x[start_idx:],
                slopes[start_idx:],
                color=COLOR_PALETTE["Primary"],
                label="Max slope",
            )

        ax_right.plot(
            x,
            hyp_space_sizes,
            linestyle="--",
            color=COLOR_PALETTE["Primary"],
            label="Hypothesis space size",
        )

        # Fill area under the curve for hyp space size
        ax_right.fill_between(
            x,
            hyp_space_sizes,
            0.0,
            alpha=0.15,
            color=COLOR_PALETTE["Primary"],
            zorder=0,
        )

        # Set axes limits
        ax_left.set_ylim(-1.0, 2.0)
        ax_right.set_ylim(0, 10000)

        # Burst locations (violet dashed lines)
        add_idx = np.flatnonzero(bursts)
        if add_idx.size > 0:
            ymin, ymax = ax_left.get_ylim()
            ax_left.vlines(
                add_idx,
                ymin,
                ymax,
                colors=COLOR_PALETTE["Secondary"],
                linestyles="--",
                alpha=1.0,
                linewidth=1.0,
                zorder=1,
                label="Burst",
            )

        # Current step marker (single black vertical line)
        if 0 <= global_step < len(slopes):
            ymin, ymax = ax_left.get_ylim()
            ax_left.vlines(
                global_step,
                ymin,
                ymax,
                colors="black",
                linestyles="-",
                linewidth=1.5,
                zorder=2,
                label="Current step",
            )

        ax_left.set_ylabel("Max Recent Evidence Growth")
        ax_right.set_ylabel("Hyp space size")

        # Collect legend entries
        lines_left, labels_left = ax_left.get_legend_handles_labels()
        lines_right, labels_right = ax_right.get_legend_handles_labels()

        all_lines = lines_left + lines_right
        all_labels = labels_left + labels_right

        # Create two legend boxes above the plot
        data_lines: list[Line2D] = []
        data_labels: list[str] = []
        time_lines: list[Line2D] = []
        time_labels: list[str] = []

        label_renames = {
            "Max slope": "Max Recent Evidence Growth",
            "Hypothesis space size": "Hypothesis Space Size",
            "Burst": "Sampling Burst",
            "Current step": "Current Step",
        }
        for line, label in zip(all_lines, all_labels, strict=True):
            if label in ("Max slope", "Hypothesis space size"):
                data_lines.append(line)
                data_labels.append(label_renames.get(label, label))
            elif label in ("Burst", "Current step"):
                time_lines.append(line)
                time_labels.append(label_renames.get(label, label))

        if data_lines:
            legend_metrics = ax_left.legend(
                data_lines,
                data_labels,
                loc="upper left",
                bbox_to_anchor=(0.0, 1.30),
                frameon=False,
                ncol=len(data_lines),
                columnspacing=1.0,
                handletextpad=0.5,
            )
            ax_left.add_artist(legend_metrics)

        if time_lines:
            ax_left.legend(
                time_lines,
                time_labels,
                loc="upper right",
                bbox_to_anchor=(1.0, 1.30),
                frameon=False,
                ncol=len(time_lines),
                columnspacing=1.0,
                handletextpad=0.5,
            )

        # Plot the object rectangles above the figure
        object_segments = self._get_object_segments()
        transform = transforms.blended_transform_factory(
            ax_left.transData, ax_left.transAxes
        )

        rect_y = 1.02  # just above the top of the axes (y = 1)
        rect_h = 0.08  # height in axes fraction

        for start, end, name in object_segments:
            rect = Rectangle(
                (start, rect_y),
                width=(end - start),
                height=rect_h,
                transform=transform,
                facecolor="white",
                edgecolor="black",
                linewidth=1.2,
                zorder=10,
                clip_on=False,
            )
            ax_left.add_patch(rect)

            ax_left.text(
                (start + end) / 2,
                rect_y + rect_h / 2,
                name,
                transform=transform,
                ha="center",
                va="center",
                fontsize=10,
                color="black",
                zorder=11,
                clip_on=False,
            )

        fig.tight_layout(rect=[0, 0, 1, 0.90])

        widget = Image(fig)
        plt.close(fig)
        return widget

    def update_plot(
        self, widget: Image, msgs: list[TopicMessage]
    ) -> tuple[Image, bool]:
        self.remove(widget)
        msgs_dict = {msg.name: msg.value for msg in msgs}
        episode_number = msgs_dict["episode_number"]
        step_number = msgs_dict["step_number"]
        global_step = self.step_mapper.local_to_global(episode_number, step_number)

        widget = self._create_burst_figure(global_step)
        widget.scale(0.5)
        widget.pos(-400, -150, 0)

        self.plotter.at(0).add(widget)
        self.plotter.at(0).render()

        return widget, False


class ClickWidgetOps:
    """Captures 3D click positions and publish them on the bus.

    This class registers plotter-level mouse callbacks. A right-click
    resets the camera pose. There is no visual widget created by this class.

    Attributes:
        plotter: The `vedo.Plotter` where callbacks are installed.
        cam_dict: Dictionary for camera default specs.
        click_location: Last picked 3D location, if any.
        _on_change_cb: The widget callback to invoke on left-click.
    """

    def __init__(self, plotter: Plotter, cam_dict: dict[str, Any]) -> None:
        self.plotter = plotter
        self.cam_dict = cam_dict
        self.click_location: Location3D
        self._on_change_cb: Callable

    def add(self, callback: Callable) -> None:
        """Register mouse callbacks on the plotter.

        Note that this callback makes use of the `VtkDebounceScheduler`
        to publish messages. Storing the callback and triggering it, will
        simulate a UI change on e.g., a button or a slider, which schedules
        a publish. We use this callback because this event is not triggered
        by receiving topics from a `WidgetUpdater`.


        Args:
            callback: Function invoked like `(widget, event)` when a left-click
                captures a 3D location.
        """
        self._on_change_cb = callback
        self.plotter.at(0).add_callback("RightButtonPress", self.on_right_click)

    def align_camera(self, cam_a: Any, cam_b: Any) -> None:
        """Align the camera objects."""
        cam_a.SetPosition(cam_b.GetPosition())
        cam_a.SetFocalPoint(cam_b.GetFocalPoint())
        cam_a.SetViewUp(cam_b.GetViewUp())
        cam_a.SetClippingRange(cam_b.GetClippingRange())
        cam_a.SetParallelScale(cam_b.GetParallelScale())

    def on_right_click(self, event) -> None:
        """Handle right mouse press (reset camera pose and render).

        Notes:
            Bound to the "RightButtonPress" event in `self.add()`.
        """
        if event.at == 0:
            renderer = self.plotter.at(0).renderer
            if renderer is not None:
                cam = renderer.GetActiveCamera()
                cam.SetPosition(self.cam_dict["pos"])
                cam.SetFocalPoint(self.cam_dict["focal_point"])
                cam.SetViewUp((0, 1, 0))
                cam.SetClippingRange((0.01, 1000.01))
                self.plotter.at(0).render()
        elif event.at == 1:
            cam_clicked = self.plotter.renderers[1].GetActiveCamera()
            cam_copy = self.plotter.renderers[2].GetActiveCamera()
            self.align_camera(cam_copy, cam_clicked)
        elif event.at == 2:
            cam_clicked = self.plotter.renderers[1].GetActiveCamera()
            cam_copy = self.plotter.renderers[2].GetActiveCamera()
            self.align_camera(cam_clicked, cam_copy)


class InteractivePlot:
    """An interactive plot for hypotheses and sampling bursts location.

    This visualizations features the following:
    - A plot of the primary target mesh (with mesh transparency slider) with the agent
        and patch location on the object.
    - Buttons to activate or deactivate the history of agent and/or patch locations.
    - A plot of the pretrained model for the primary target with a button to show the
        hypothesis space for this object.
    - The color-map of the hypothesis space pointcloud can reflect different metric
        values, such as evidence, mlh, slope, pose error or age.
    - A line plot showing the maximum global slope (burst trigger), the
        location/duration of the sampling bursts and the hypothesis space size over
        time.

    Args:
        exp_path: Path to the experiment log consumed by `DataParser`.
        data_path: Root directory containing YCB meshes for `YCBMeshLoader`.
        models_path: Path to the pretrained models pt file.

    Attributes:
        data_parser: Parser that reads the JSON log file and serves queries.
        step_mapper: Mapper between global step index and local step index (with episode
            number).
        ycb_loader: Loader that provides textured YCB meshes.
        event_bus: Publisher used to route `TopicMessage` events among widgets.
        plotter: Vedo `Plotter` hosting all widgets.
        scheduler: Debounce scheduler bound to the plotter interactor.
        _widgets: Mapping of widget names to their `Widget` instances. It
            includes episode and step sliders, primary/prev/next buttons, an
            age-threshold slider, the correlation plot, and mesh viewers.

    """

    def __init__(
        self,
        exp_path: str,
        data_path: str,
        models_path: str,
    ):
        renderer_areas = [
            {"bottomleft": (0.0, 0.0), "topright": (1.0, 1.0)},
            {"bottomleft": (0.05, 0.5), "topright": (0.49, 0.9)},
            {"bottomleft": (0.51, 0.5), "topright": (0.95, 0.9)},
        ]

        self.axes_dict = {
            "xrange": (-0.05, 0.05),
            "yrange": (1.45, 1.55),
            "zrange": (-0.05, 0.05),
        }
        self.cam_dict = {"pos": (300, 200, 1500), "focal_point": (300, 200, 0)}

        self.data_parser = DataParser(exp_path)
        self.step_mapper = StepMapper(self.data_parser)
        self.ycb_loader = YCBMeshLoader(data_path)
        self.models_loader = PretrainedModelsLoader(models_path)
        self.event_bus = Publisher()
        self.plotter = Plotter(shape=renderer_areas, sharecam=False).render()
        self.scheduler = VtkDebounceScheduler(self.plotter.interactor, period_ms=33)
        self.animator = None

        # create and add the widgets to the plotter
        self._widgets = self.create_widgets()
        for w in self._widgets.values():
            w.add()
        self._widgets["step_slider"].set_state(0)
        self._widgets["agent_path_button"].set_state("Agent Path: Off")
        self._widgets["patch_path_button"].set_state("Patch Path: Off")
        self._widgets["transparency_slider"].set_state(0.0)
        self._widgets["model_button"].set_state("Pretrained Model: On")
        self._widgets["hyp_color_button"].set_state("None")
        self._widgets["hyp_scope_button"].set_state("Hypotheses: Off")

        self.plotter.add_callback("KeyPress", self._on_keypress)

        self.plotter.at(0).show(
            camera=deepcopy(self.cam_dict),
            interactive=False,  # Must be set to False if not the last `show` call
            resetcam=False,
        )
        self.plotter.at(1).show(
            axes=deepcopy(self.axes_dict),
            interactive=False,  # Must be set to False if not the last `show` call
            resetcam=True,
        )

        self.plotter.at(2).show(
            axes=deepcopy(self.axes_dict),
            interactive=True,  # Must be set to True on the last `show` call
            resetcam=True,
        )

        # === No code runs after the last interactive call === #

    def create_widgets(self):
        widgets = {}

        widgets["step_slider"] = Widget[Slider2D, int](
            widget_ops=StepSliderWidgetOps(
                plotter=self.plotter,
                data_parser=self.data_parser,
                step_mapper=self.step_mapper,
            ),
            scopes=[1],
            bus=self.event_bus,
            scheduler=self.scheduler,
            debounce_sec=0.1,
            dedupe=True,
        )

        widgets["primary_mesh"] = Widget[Mesh, None](
            widget_ops=GtMeshWidgetOps(
                plotter=self.plotter,
                data_parser=self.data_parser,
                ycb_loader=self.ycb_loader,
            ),
            scopes=[1],
            bus=self.event_bus,
            scheduler=self.scheduler,
            debounce_sec=0.5,
            dedupe=True,
        )

        widgets["transparency_slider"] = Widget[Slider2D, float](
            widget_ops=TransparencySliderWidgetOps(
                plotter=self.plotter,
            ),
            scopes=[1],
            bus=self.event_bus,
            scheduler=self.scheduler,
            debounce_sec=0.1,
            dedupe=True,
        )

        widgets["agent_path_button"] = Widget[Button, str](
            widget_ops=AgentPathButtonWidgetOps(plotter=self.plotter),
            scopes=[1],
            bus=self.event_bus,
            scheduler=self.scheduler,
            debounce_sec=0.2,
            dedupe=True,
        )

        widgets["patch_path_button"] = Widget[Button, str](
            widget_ops=PatchPathButtonWidgetOps(plotter=self.plotter),
            scopes=[1],
            bus=self.event_bus,
            scheduler=self.scheduler,
            debounce_sec=0.2,
            dedupe=True,
        )

        widgets["hyp_space_viz"] = Widget[Mesh, None](
            widget_ops=HypSpaceWidgetOps(
                plotter=self.plotter,
                data_parser=self.data_parser,
                models_loader=self.models_loader,
            ),
            scopes=[1],
            bus=self.event_bus,
            scheduler=self.scheduler,
            debounce_sec=0.5,
            dedupe=True,
        )

        widgets["model_button"] = Widget[Button, str](
            widget_ops=ModelButtonWidgetOps(plotter=self.plotter),
            scopes=[1],
            bus=self.event_bus,
            scheduler=self.scheduler,
            debounce_sec=0.2,
            dedupe=True,
        )

        widgets["hyp_color_button"] = Widget[Button, str](
            widget_ops=HypColorButtonWidgetOps(plotter=self.plotter),
            scopes=[1],
            bus=self.event_bus,
            scheduler=self.scheduler,
            debounce_sec=0.2,
            dedupe=True,
        )

        widgets["hyp_scope_button"] = Widget[Button, str](
            widget_ops=HypScopeButtonWidgetOps(plotter=self.plotter),
            scopes=[1],
            bus=self.event_bus,
            scheduler=self.scheduler,
            debounce_sec=0.2,
            dedupe=True,
        )

        widgets["line_plot"] = Widget[Image, str](
            widget_ops=LinePlotWidgetOps(
                plotter=self.plotter,
                data_parser=self.data_parser,
                step_mapper=self.step_mapper,
            ),
            scopes=[1],
            bus=self.event_bus,
            scheduler=self.scheduler,
            debounce_sec=0.2,
            dedupe=True,
        )

        widgets["click_widget"] = Widget[None, Location3D](
            widget_ops=ClickWidgetOps(
                plotter=self.plotter, cam_dict=deepcopy(self.cam_dict)
            ),
            scopes=[1],
            bus=self.event_bus,
            scheduler=self.scheduler,
            debounce_sec=0.1,
            dedupe=True,
        )

        return widgets

    def create_step_animator(self):
        step_slider = self._widgets["step_slider"]
        slider_current_value = step_slider.widget_ops.extract_state(
            widget=step_slider.widget
        )
        slider_max_value = int(step_slider.widget.range[1])

        step_actions = make_slider_step_actions_for_widget(
            widget=step_slider,
            start_value=slider_current_value,
            stop_value=slider_max_value,
            num_steps=slider_max_value - slider_current_value + 1,
            step_dt=0.5,
        )

        return WidgetAnimator(
            scheduler=self.scheduler,
            actions=step_actions,
            key_prefix="step_animator",
        )

    def _on_keypress(self, event):
        key = getattr(event, "keypress", None)
        if key is None:
            return

        if key.lower() == "q":
            self.plotter.interactor.ExitCallback()
            return

        if hasattr(self, "animator") and event.at == 0:
            if key == "a":
                if self.animator is not None:
                    self.animator.stop()

                self.animator = self.create_step_animator()
                self.animator.start()
            elif key == "s":
                if self.animator is not None:
                    self.animator.stop()


@register(
    "interactive_hypothesis_space_pointcloud",
    description="Pointcloud of hypothesis space and lineplot of sampling bursts",
)
def main(
    experiment_log_dir: str, objects_mesh_dir: str, pretrained_models_file: str
) -> int:
    """Interactive visualization for inspecting the primary target hypothesis space.

    This plot also allows for inspecting the sampling bursts and their slope triggers in
    a line plot.

    Args:
        experiment_log_dir: Path to the experiment directory containing the detailed
            stats file.
        objects_mesh_dir: Path to the root directory of YCB object meshes.
        pretrained_models_file: Path to the pretrained models pt file.

    Returns:
        Exit code.
    """
    if not Path(experiment_log_dir).exists():
        logger.error(f"Experiment path not found: {experiment_log_dir}")
        return 1

    data_path = str(Path(objects_mesh_dir).expanduser())
    models_path = str(Path(pretrained_models_file).expanduser())

    InteractivePlot(experiment_log_dir, data_path, models_path)

    return 0


@attach_args("interactive_hypothesis_space_pointcloud")
def add_arguments(p: argparse.ArgumentParser) -> None:
    p.add_argument(
        "experiment_log_dir",
        help=(
            "The directory containing the experiment log with the detailed stats file."
        ),
    )
    p.add_argument(
        "--objects_mesh_dir",
        default="~/tbp/data/habitat/objects/ycb/meshes",
        help=("The directory containing the mesh objects."),
    )

    p.add_argument(
        "--pretrained_models_file",
        default="~/tbp/results/monty/pretrained_models/pretrained_ycb_v11/surf_agent_1lm_10distinctobj/pretrained/model.pt",
        help=("The file containing the pretrained models."),
    )<|MERGE_RESOLUTION|>--- conflicted
+++ resolved
@@ -991,11 +991,7 @@
                 COLOR_PALETTE["Accent"],
                 COLOR_PALETTE["Primary"],
                 COLOR_PALETTE["Secondary"],
-<<<<<<< HEAD
-                COLOR_PALETTE["pink"],
-=======
                 COLOR_PALETTE["Pink"],
->>>>>>> 3e41fa17
                 COLOR_PALETTE["Gold"],
                 COLOR_PALETTE["Green"],
             ],
